import itertools
import os
<<<<<<< HEAD

import numpy as np
from typing import Optional, Union, List, Dict, Tuple

from matplotlib import pyplot as plt
=======
from turtle import forward
import numpy as np
from typing import Optional, List, Tuple
import matplotlib.pyplot as plt
>>>>>>> 9cc0cca1

from CosmoModel import CosmoModel


class MCMC:
    def __init__(self,
<<<<<<< HEAD
                 initial_state: Tuple[float, float, float],
                 data_file: str,
                 systematics_file: Optional[str],
                 g_sigma=(0.5, 0.5, 10)) -> None:

        self._chain = np.array([initial_state] + [(0., 0., 0.)] * 999)
        self._initial_state = initial_state  # (Omega_m, Omega_L, H0)
        self._current_state = initial_state
        self._current_step = 0
        self._generating_sigma = g_sigma
=======
                 initial_state,
                 data_file: str,
                 systematics_file=None,
                 g_cov=np.diag([0.01, 0.01, .1])) -> None: 

        self._chain = np.array(initial_state)
        self._initial_state = initial_state  # (Omega_m, Omega_L, H0, M)
        self._current_state = initial_state
        self._current_step = 0
        self._generating_cov = g_cov
        self._generating_fisher = np.linalg.pinv(g_cov)
        self._generating_det = np.linalg.det(g_cov)
>>>>>>> 9cc0cca1

        self._data_file = data_file

        if systematics_file is not None:
            self._use_sys_cov = True
            self._systematics_file = systematics_file
        else:
            self._use_sys_cov = False

        binned_data = np.genfromtxt(data_file, usecols=(1, 4, 5))
        self._zcmb: np.ndarray = binned_data[:, 0]
        self._mb: np.ndarray = binned_data[:, 1]
        self._dmb: np.ndarray = binned_data[:, 2]
<<<<<<< HEAD

        self._cov = self.construct_covariance()  # covariance of data
        self._fisher = np.linalg.pinv(self._cov)
        # Fisher matrix is inverse of covariance matrix. Just inverting ahead of time.

        self._parameter_space = [np.around(np.linspace(0.1, 1, 10), decimals=1),  # Omega_m
                                 np.around(np.linspace(0.1, 1, 10), decimals=1),  # Omega_L
                                 np.around(np.linspace(41, 70, 30), decimals=0),  # H0
                                 ]

        # A dictionary linking positions in parameter space to likelihoods
        # self._likelihood_lookup: Dict[Tuple[float, float, float]: float] = self.generate_likelihood_arrays()
        self.likelihoods = np.array([self.log_likelihood(initial_state)] + [0]*999)
=======

        self._cov = self.construct_covariance()  # covariance of data
        self._fisher = np.linalg.pinv(self._cov)

        self._current_log_likelihood = self.log_likelihood(initial_state)
        # Fisher matrix is inverse of covariance matrix. Just inverting ahead of time.
>>>>>>> 9cc0cca1

    def construct_covariance(self) -> np.ndarray:
        cov = np.diag(self._dmb)
        if self._use_sys_cov:
            binned_sys = np.loadtxt(self._systematics_file)
            n = int(binned_sys[0])
            cov += binned_sys[1:].reshape((n, n))
        return cov

    # computes log_likelihood up to a constant (i.e. unnormalized)
<<<<<<< HEAD
    def log_likelihood(self, params: Tuple[float, float, float]) -> float:
=======
    def log_likelihood(self, params) -> float:
>>>>>>> 9cc0cca1
        """
        Takes in a vector of the parameters Omega_m, Omega_L, and H0, then creates a cosmological model
        off them and calculates the difference between
        :param params: Tuple of current parameters (Omega_m, Omega_, H0)
        :return: Numpy array of likelihood
        """
        # params[0] = Omega_m, params[1] = Omega_L, params[2] = H0 [km/s/Mpc]
        cosmo = CosmoModel(params[0], params[1], params[2])
<<<<<<< HEAD
        mu_vector = cosmo.distmod(self._zcmb) - self._mb  # difference of model_prediction - our_data
=======
        mu_vector =  self._mb - cosmo.distmod(self._zcmb) - params[3]  # difference of model_prediction - our_data
>>>>>>> 9cc0cca1
        # IDE thinks einsum can only return an array, but this returns a float, so next line ignores the warning
        # noinspection PyTypeChecker
        chi2: float = np.einsum("i,ij,j", mu_vector.T, self._fisher, mu_vector)
        return -chi2 / 2.

<<<<<<< HEAD
    def generate_likelihood_arrays(self) -> Dict[Tuple[float, float, float], float]:
        """
        Iterates over possible values for the model parameters and creates a likelihood distribution
        using the log_likelihood() function
        :return: A dictionary assigning values in parameter space to likelihood values
        """
        # self._parameter_space has arrays which contain possible values of the parameters

        # Total number of points in parameter space
        total_parameter_num = np.prod([len(i) for i in self._parameter_space])

        # An unused list of parameter values and likelihoods
        # params_to_likelihood: np.ndarray = np.array([((0, 0, 0), 0)]*1000)

        # A dictionary of values in parameter space paired to likelihoods
        likelihood_lookup: Dict[Tuple[float, float, float]: float] = {}

        params: Tuple[float, float, float]
        for idx, params in enumerate(itertools.product(*self._parameter_space)):
            if idx % 1000 == 0:
                print(f"Likelihood generation progress: {idx}/{total_parameter_num}")
            # Equivalent to a nested for loop over the three lists
            # i = an index that counts up from 0 over each loop
            # params = a tuple (Omega_m, Omega_L, H0)
            likelihood = self.log_likelihood(params)
            # params_to_likelihood[i] = (params, likelihood)
            likelihood_lookup[params] = likelihood

        return likelihood_lookup

    def generator(self, position_in: Tuple[float, float, float]) -> Tuple[float, float, float]:
=======
    def log_flat_priors(self, params):
        Om = params[0]
        Ol = params[1]
        H0 = params[2]
        M = params[3]
         
        log_p = 1.0

        #if(H0<50 or H0>100):
        #    log_p += -np.inf
        #elif(Om<0 or Om>1):
        #    log_p += -np.inf
        #elif(Ol<0 or Ol>1):
        #    log_p += -np.inf
        #elif(M<-25 or M>-15):
        #    log_p += -np.inf

        if(H0<50 or H0>100):
            log_p *= 0
        elif(Om<0 or Om>1):
            log_p *= 0
        elif(Ol<0 or Ol>1):
            log_p *= 0
        elif(M<-25 or M>-15):
            log_p *= 0

        return log_p

    def generator(self):
>>>>>>> 9cc0cca1
        """
        Generates a new candidate position for the chain
        :param position_in: Starting position list with [Omega_m, Omega_L, H0]
        :return: Candidate next position
        """
<<<<<<< HEAD
        candidate: List[float] = [0., 0., 0.]
        for i in range(3):
            candidate[i]: float = np.random.normal(
                loc=position_in[i],  # sample from gaussian centered around current pos.
                scale=self._generating_sigma[i])  # std. dev of distribution
            if i == 2:
                candidate[i] = round(candidate[i], 0)  # H0
            else:
                candidate[i] = round(candidate[i], 1)  # Omega_m, Omega_L
        return candidate[0], candidate[1], candidate[2]

    def generate_acceptance_prob(self,
                                 last_pos: Tuple[float, float, float],
                                 candidate_pos: Tuple[float, float, float]) -> float:
        """
        Generates acceptance probability according to Metropolis-Hastings Algorithm
=======
        new = np.random.multivariate_normal(mean=self._current_state, cov=self._generating_cov)
        while(new[0]<0 or new[1]<0):
            new = np.random.multivariate_normal(mean=self._current_state, cov=self._generating_cov)
        return new

    # equivalent to g(x,x')
    def move_probability(self, current_state, new_state):
        diff_vec = np.array(new_state) - np.array(current_state)
        norm = 1/(np.sqrt((2*np.pi)**3)*np.sqrt(self._generating_det))
        exponent = -0.5*np.einsum("i, ij, j", diff_vec.T, self._generating_fisher, diff_vec)
        return norm*np.exp(exponent)


    def generate_acceptance_prob(self,
                                 current_state,
                                 candidate_state) -> float:
        """
        Generates acceptance probability according to Metropolis-Hastings Algorithm.
        For right now, no priors are included.
>>>>>>> 9cc0cca1
        :param last_pos: Starting position
        :param candidate_pos: Potential new position
        :return: A probability for accepting the new position
        """
<<<<<<< HEAD
        # Posterior probability of last position P(x_t)
        last_pos_prob = self.likelihoods[self._current_step-1]
        candidate_pos_prob = self.log_likelihood(candidate_pos)

        # Posterior probability of new position P(x')
        # if candidate_pos in self._likelihood_lookup:
        #     candidate_pos_prob = self._likelihood_lookup[candidate_pos]
        # else:
        #     candidate_pos_prob = 0.

        # The probabilities to move back and forth from the new and old positions
        # g(x'|x_t)
        move_forward_prob = evaluate_gaussian(candidate_pos, last_pos, self._generating_sigma)
        # g(x_t|x')
        move_backward_prob = evaluate_gaussian(last_pos, candidate_pos, self._generating_sigma)

        acceptance_prob: float = min(1., candidate_pos_prob * move_backward_prob / last_pos_prob / move_forward_prob)
        return acceptance_prob

    def propagate_chain(self) -> None:
        """
        Advances the Markov chain by one time step
        :return: The propagated Markov chain
        """
        self._current_step += 1
        last_pos = tuple(self._chain[self._current_step - 1])  # starting position x_t
        candidate_pos = self.generator(last_pos)  # new position x'
        # for i, j in enumerate(candidate_pos):
        #     if j not in self._parameter_space[i]:
        #         new_parameter = find_closest(self._parameter_space[i], candidate_pos[i])
        #         print(f"Relocated point {candidate_pos[i]} in array {i} to {new_parameter}")
        #         candidate_pos[i] = new_parameter
        # candidate_pos = (candidate_pos[0], candidate_pos[1], candidate_pos[2])

        acceptance_prob = self.generate_acceptance_prob(last_pos, candidate_pos)
=======
        new_log_likelihood = self.log_likelihood(candidate_state)
        back_prob = self.move_probability(candidate_state, current_state)
        forward_prob = self.move_probability(current_state, candidate_state)
        #back_prob = 0.0
        #forward_prob = 0.0
        #diff = new_log_likelihood + self.log_flat_priors(candidate_state) + back_prob - self._current_log_likelihood -self.log_flat_priors(current_state) - forward_prob

        diff = new_log_likelihood  + back_prob - self._current_log_likelihood - forward_prob
        
        return self.log_flat_priors(candidate_state)*np.exp(np.min([0, diff])), new_log_likelihood

    def propagate_chain(self) -> None:
        """
        Advances the Markov chain by one step
        :return: The propagated Markov chain
        """
        candidate_state = self.generator()  # new position x'
        acceptance_prob, new_log_likelihood = self.generate_acceptance_prob(self._current_state, candidate_state)
>>>>>>> 9cc0cca1

        random_number = np.random.uniform(0, 1)

        if random_number <= acceptance_prob:
<<<<<<< HEAD
            self._chain[self._current_step] = candidate_pos
        else:
            self._chain[self._current_step] = last_pos

    def make_chain(self):
        for _ in range(len(self._chain)):
            self.propagate_chain()
            print(f"Step #{self._current_step}")

    @property
    def chain(self):
        return self._chain


def evaluate_gaussian(pos: Tuple[float, float, float],
                      loc: Tuple[float, float, float],
                      scale: Tuple[float, float, float]) -> float:
    """
    Evaluates the probability density for a Gaussian
    :param pos: Position on the Gaussian
    :param loc: Mean value of Gaussian
    :param scale: Width of gaussian
    :return: Probability density
    """
    # normalization is wrong but for now it's close enough
    gaussian = np.sqrt((2 * np.pi) ** 3 * np.prod(scale))  # normalization
    for i in range(3):
        gaussian *= np.exp(-(pos[i] - loc[i]) ** 2 / (2 * scale[i] ** 2))
    return gaussian


def find_closest(array: np.ndarray, value: Union[int, float]) -> float:
    """
    A function to find the closest element in an array to a specified value
    :param array: Numpy array
    :param value: Input value
    :return: The element in the array that was closest to the specified value
    """
    differences = np.abs(array - value)  # Differences between elements of array and value
    idx = differences.argmin()  # Index of the element of the array with the smallest difference
    return array[idx]  # The element with the smallest difference


def main():
    basedir = os.path.dirname(os.path.abspath(''))
    datadir = os.path.join(basedir, 'data')

    binned_data_file = os.path.join(datadir, 'lcparam_DS17f.txt')
    binned_sys_file = os.path.join(datadir, 'sys_DS17f.txt')

    for _ in range(5):
        print(f"Starting Markov Chain #{_ + 1}")
        start = (round(np.random.uniform(0.1, 2), 1),  # Omega_m
                 round(np.random.uniform(0.1, 2), 1),  # Omega_L
                 round(np.random.uniform(1, 100), 0))  # H0
        markov_chain = MCMC(initial_state=start,
                            data_file=binned_data_file,
                            systematics_file=binned_sys_file,
                            g_sigma=(0.1, 0.1, 10))

        markov_chain.make_chain()

        figs, axs = plt.subplots(1, 3)
        # plt.rcParams['figure.figsize'] = [20, 7]
        for i in range(3):
            axs[i].plot(markov_chain.chain[:, i])


if __name__ == "__main__":
    main()

print("Done")
=======
            self._chain = np.vstack([self._chain, candidate_state])
            self._current_state = candidate_state
            self._current_log_likelihood = new_log_likelihood
        else:
            self._chain = np.vstack([self._chain, self._current_state])

        self._current_step += 1

    def make_chain(self, n):
        for _ in range(n):
            self.propagate_chain()
            
    @property
    def chain(self):
        return self._chain
>>>>>>> 9cc0cca1
<|MERGE_RESOLUTION|>--- conflicted
+++ resolved
@@ -1,35 +1,14 @@
-import itertools
 import os
-<<<<<<< HEAD
-
-import numpy as np
-from typing import Optional, Union, List, Dict, Tuple
-
-from matplotlib import pyplot as plt
-=======
 from turtle import forward
 import numpy as np
 from typing import Optional, List, Tuple
 import matplotlib.pyplot as plt
->>>>>>> 9cc0cca1
 
 from CosmoModel import CosmoModel
 
 
 class MCMC:
     def __init__(self,
-<<<<<<< HEAD
-                 initial_state: Tuple[float, float, float],
-                 data_file: str,
-                 systematics_file: Optional[str],
-                 g_sigma=(0.5, 0.5, 10)) -> None:
-
-        self._chain = np.array([initial_state] + [(0., 0., 0.)] * 999)
-        self._initial_state = initial_state  # (Omega_m, Omega_L, H0)
-        self._current_state = initial_state
-        self._current_step = 0
-        self._generating_sigma = g_sigma
-=======
                  initial_state,
                  data_file: str,
                  systematics_file=None,
@@ -42,7 +21,6 @@
         self._generating_cov = g_cov
         self._generating_fisher = np.linalg.pinv(g_cov)
         self._generating_det = np.linalg.det(g_cov)
->>>>>>> 9cc0cca1
 
         self._data_file = data_file
 
@@ -56,28 +34,12 @@
         self._zcmb: np.ndarray = binned_data[:, 0]
         self._mb: np.ndarray = binned_data[:, 1]
         self._dmb: np.ndarray = binned_data[:, 2]
-<<<<<<< HEAD
-
-        self._cov = self.construct_covariance()  # covariance of data
-        self._fisher = np.linalg.pinv(self._cov)
-        # Fisher matrix is inverse of covariance matrix. Just inverting ahead of time.
-
-        self._parameter_space = [np.around(np.linspace(0.1, 1, 10), decimals=1),  # Omega_m
-                                 np.around(np.linspace(0.1, 1, 10), decimals=1),  # Omega_L
-                                 np.around(np.linspace(41, 70, 30), decimals=0),  # H0
-                                 ]
-
-        # A dictionary linking positions in parameter space to likelihoods
-        # self._likelihood_lookup: Dict[Tuple[float, float, float]: float] = self.generate_likelihood_arrays()
-        self.likelihoods = np.array([self.log_likelihood(initial_state)] + [0]*999)
-=======
 
         self._cov = self.construct_covariance()  # covariance of data
         self._fisher = np.linalg.pinv(self._cov)
 
         self._current_log_likelihood = self.log_likelihood(initial_state)
         # Fisher matrix is inverse of covariance matrix. Just inverting ahead of time.
->>>>>>> 9cc0cca1
 
     def construct_covariance(self) -> np.ndarray:
         cov = np.diag(self._dmb)
@@ -88,11 +50,7 @@
         return cov
 
     # computes log_likelihood up to a constant (i.e. unnormalized)
-<<<<<<< HEAD
-    def log_likelihood(self, params: Tuple[float, float, float]) -> float:
-=======
     def log_likelihood(self, params) -> float:
->>>>>>> 9cc0cca1
         """
         Takes in a vector of the parameters Omega_m, Omega_L, and H0, then creates a cosmological model
         off them and calculates the difference between
@@ -101,49 +59,12 @@
         """
         # params[0] = Omega_m, params[1] = Omega_L, params[2] = H0 [km/s/Mpc]
         cosmo = CosmoModel(params[0], params[1], params[2])
-<<<<<<< HEAD
-        mu_vector = cosmo.distmod(self._zcmb) - self._mb  # difference of model_prediction - our_data
-=======
         mu_vector =  self._mb - cosmo.distmod(self._zcmb) - params[3]  # difference of model_prediction - our_data
->>>>>>> 9cc0cca1
         # IDE thinks einsum can only return an array, but this returns a float, so next line ignores the warning
         # noinspection PyTypeChecker
         chi2: float = np.einsum("i,ij,j", mu_vector.T, self._fisher, mu_vector)
         return -chi2 / 2.
 
-<<<<<<< HEAD
-    def generate_likelihood_arrays(self) -> Dict[Tuple[float, float, float], float]:
-        """
-        Iterates over possible values for the model parameters and creates a likelihood distribution
-        using the log_likelihood() function
-        :return: A dictionary assigning values in parameter space to likelihood values
-        """
-        # self._parameter_space has arrays which contain possible values of the parameters
-
-        # Total number of points in parameter space
-        total_parameter_num = np.prod([len(i) for i in self._parameter_space])
-
-        # An unused list of parameter values and likelihoods
-        # params_to_likelihood: np.ndarray = np.array([((0, 0, 0), 0)]*1000)
-
-        # A dictionary of values in parameter space paired to likelihoods
-        likelihood_lookup: Dict[Tuple[float, float, float]: float] = {}
-
-        params: Tuple[float, float, float]
-        for idx, params in enumerate(itertools.product(*self._parameter_space)):
-            if idx % 1000 == 0:
-                print(f"Likelihood generation progress: {idx}/{total_parameter_num}")
-            # Equivalent to a nested for loop over the three lists
-            # i = an index that counts up from 0 over each loop
-            # params = a tuple (Omega_m, Omega_L, H0)
-            likelihood = self.log_likelihood(params)
-            # params_to_likelihood[i] = (params, likelihood)
-            likelihood_lookup[params] = likelihood
-
-        return likelihood_lookup
-
-    def generator(self, position_in: Tuple[float, float, float]) -> Tuple[float, float, float]:
-=======
     def log_flat_priors(self, params):
         Om = params[0]
         Ol = params[1]
@@ -173,30 +94,11 @@
         return log_p
 
     def generator(self):
->>>>>>> 9cc0cca1
         """
         Generates a new candidate position for the chain
         :param position_in: Starting position list with [Omega_m, Omega_L, H0]
         :return: Candidate next position
         """
-<<<<<<< HEAD
-        candidate: List[float] = [0., 0., 0.]
-        for i in range(3):
-            candidate[i]: float = np.random.normal(
-                loc=position_in[i],  # sample from gaussian centered around current pos.
-                scale=self._generating_sigma[i])  # std. dev of distribution
-            if i == 2:
-                candidate[i] = round(candidate[i], 0)  # H0
-            else:
-                candidate[i] = round(candidate[i], 1)  # Omega_m, Omega_L
-        return candidate[0], candidate[1], candidate[2]
-
-    def generate_acceptance_prob(self,
-                                 last_pos: Tuple[float, float, float],
-                                 candidate_pos: Tuple[float, float, float]) -> float:
-        """
-        Generates acceptance probability according to Metropolis-Hastings Algorithm
-=======
         new = np.random.multivariate_normal(mean=self._current_state, cov=self._generating_cov)
         while(new[0]<0 or new[1]<0):
             new = np.random.multivariate_normal(mean=self._current_state, cov=self._generating_cov)
@@ -216,48 +118,10 @@
         """
         Generates acceptance probability according to Metropolis-Hastings Algorithm.
         For right now, no priors are included.
->>>>>>> 9cc0cca1
         :param last_pos: Starting position
         :param candidate_pos: Potential new position
         :return: A probability for accepting the new position
         """
-<<<<<<< HEAD
-        # Posterior probability of last position P(x_t)
-        last_pos_prob = self.likelihoods[self._current_step-1]
-        candidate_pos_prob = self.log_likelihood(candidate_pos)
-
-        # Posterior probability of new position P(x')
-        # if candidate_pos in self._likelihood_lookup:
-        #     candidate_pos_prob = self._likelihood_lookup[candidate_pos]
-        # else:
-        #     candidate_pos_prob = 0.
-
-        # The probabilities to move back and forth from the new and old positions
-        # g(x'|x_t)
-        move_forward_prob = evaluate_gaussian(candidate_pos, last_pos, self._generating_sigma)
-        # g(x_t|x')
-        move_backward_prob = evaluate_gaussian(last_pos, candidate_pos, self._generating_sigma)
-
-        acceptance_prob: float = min(1., candidate_pos_prob * move_backward_prob / last_pos_prob / move_forward_prob)
-        return acceptance_prob
-
-    def propagate_chain(self) -> None:
-        """
-        Advances the Markov chain by one time step
-        :return: The propagated Markov chain
-        """
-        self._current_step += 1
-        last_pos = tuple(self._chain[self._current_step - 1])  # starting position x_t
-        candidate_pos = self.generator(last_pos)  # new position x'
-        # for i, j in enumerate(candidate_pos):
-        #     if j not in self._parameter_space[i]:
-        #         new_parameter = find_closest(self._parameter_space[i], candidate_pos[i])
-        #         print(f"Relocated point {candidate_pos[i]} in array {i} to {new_parameter}")
-        #         candidate_pos[i] = new_parameter
-        # candidate_pos = (candidate_pos[0], candidate_pos[1], candidate_pos[2])
-
-        acceptance_prob = self.generate_acceptance_prob(last_pos, candidate_pos)
-=======
         new_log_likelihood = self.log_likelihood(candidate_state)
         back_prob = self.move_probability(candidate_state, current_state)
         forward_prob = self.move_probability(current_state, candidate_state)
@@ -276,85 +140,10 @@
         """
         candidate_state = self.generator()  # new position x'
         acceptance_prob, new_log_likelihood = self.generate_acceptance_prob(self._current_state, candidate_state)
->>>>>>> 9cc0cca1
 
         random_number = np.random.uniform(0, 1)
 
         if random_number <= acceptance_prob:
-<<<<<<< HEAD
-            self._chain[self._current_step] = candidate_pos
-        else:
-            self._chain[self._current_step] = last_pos
-
-    def make_chain(self):
-        for _ in range(len(self._chain)):
-            self.propagate_chain()
-            print(f"Step #{self._current_step}")
-
-    @property
-    def chain(self):
-        return self._chain
-
-
-def evaluate_gaussian(pos: Tuple[float, float, float],
-                      loc: Tuple[float, float, float],
-                      scale: Tuple[float, float, float]) -> float:
-    """
-    Evaluates the probability density for a Gaussian
-    :param pos: Position on the Gaussian
-    :param loc: Mean value of Gaussian
-    :param scale: Width of gaussian
-    :return: Probability density
-    """
-    # normalization is wrong but for now it's close enough
-    gaussian = np.sqrt((2 * np.pi) ** 3 * np.prod(scale))  # normalization
-    for i in range(3):
-        gaussian *= np.exp(-(pos[i] - loc[i]) ** 2 / (2 * scale[i] ** 2))
-    return gaussian
-
-
-def find_closest(array: np.ndarray, value: Union[int, float]) -> float:
-    """
-    A function to find the closest element in an array to a specified value
-    :param array: Numpy array
-    :param value: Input value
-    :return: The element in the array that was closest to the specified value
-    """
-    differences = np.abs(array - value)  # Differences between elements of array and value
-    idx = differences.argmin()  # Index of the element of the array with the smallest difference
-    return array[idx]  # The element with the smallest difference
-
-
-def main():
-    basedir = os.path.dirname(os.path.abspath(''))
-    datadir = os.path.join(basedir, 'data')
-
-    binned_data_file = os.path.join(datadir, 'lcparam_DS17f.txt')
-    binned_sys_file = os.path.join(datadir, 'sys_DS17f.txt')
-
-    for _ in range(5):
-        print(f"Starting Markov Chain #{_ + 1}")
-        start = (round(np.random.uniform(0.1, 2), 1),  # Omega_m
-                 round(np.random.uniform(0.1, 2), 1),  # Omega_L
-                 round(np.random.uniform(1, 100), 0))  # H0
-        markov_chain = MCMC(initial_state=start,
-                            data_file=binned_data_file,
-                            systematics_file=binned_sys_file,
-                            g_sigma=(0.1, 0.1, 10))
-
-        markov_chain.make_chain()
-
-        figs, axs = plt.subplots(1, 3)
-        # plt.rcParams['figure.figsize'] = [20, 7]
-        for i in range(3):
-            axs[i].plot(markov_chain.chain[:, i])
-
-
-if __name__ == "__main__":
-    main()
-
-print("Done")
-=======
             self._chain = np.vstack([self._chain, candidate_state])
             self._current_state = candidate_state
             self._current_log_likelihood = new_log_likelihood
@@ -369,5 +158,4 @@
             
     @property
     def chain(self):
-        return self._chain
->>>>>>> 9cc0cca1
+        return self._chain