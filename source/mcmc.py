import numpy as np
<<<<<<< HEAD
from typing import Optional, List, Tuple
import matplotlib.pyplot as plt
=======
>>>>>>> 6adf5e0d

from CosmoModel import CosmoModel


class MCMC:
    def __init__(self,
                 initial_state: np.ndarray,
                 data_file: str,
                 systematics_file=None,
                 g_cov=np.diag([0.01, 0.01, .1, .1])) -> None:

        self._chain = np.array([initial_state], dtype=float)
        self._initial_state = initial_state  # (Omega_m, Omega_L, H0, M)
        self._current_state = initial_state
        self._current_step = 0  # maybe we don't need this?
        self._generating_cov = g_cov
        self._generating_fisher = np.linalg.pinv(g_cov)
        self._generating_det = np.linalg.det(g_cov)

        self._data_file = data_file

        if systematics_file is not None:
            self._use_sys_cov = True
            self._systematics_file = systematics_file
        else:
            self._use_sys_cov = False

        binned_data = np.genfromtxt(data_file, usecols=(1, 4, 5))
        self._zcmb: np.ndarray = binned_data[:, 0]
        self._mb: np.ndarray = binned_data[:, 1]
        self._dmb: np.ndarray = binned_data[:, 2]

        self._cov = self.construct_covariance()  # covariance of data
        self._fisher = np.linalg.pinv(self._cov)

        self._current_log_likelihood = self.log_likelihood(initial_state)
        # Fisher matrix is inverse of covariance matrix. Just inverting ahead of time.

    def construct_covariance(self) -> np.ndarray:
        cov = np.diag(self._dmb) ** 2
        if self._use_sys_cov:
            binned_sys = np.loadtxt(self._systematics_file)
            n = int(binned_sys[0])
            cov += binned_sys[1:].reshape((n, n))
        return cov

    # computes log_likelihood up to a constant (i.e. unnormalized)
    def log_likelihood(self, params: np.ndarray) -> float:
        """
        Takes in a vector of the parameters Omega_m, Omega_L, and H0, then creates a cosmological model
        off them and calculates the difference between
        :param params: A tuple of current parameters (Omega_m, Omega_L, H0, M)
        :return: Numpy array of likelihood
        """
        # params[0] = Omega_m, params[1] = Omega_L, params[2] = H0 [km/s/Mpc]

        cosmo = CosmoModel(params[0], params[1], params[2])  # instance of our model
        mu_vector = self._mb - cosmo.distmod(self._zcmb) - params[3]  # difference of model_prediction - our_data

        # IDE thinks einsum can only return an array, but this returns a float, so next line ignores the warning
        # noinspection PyTypeChecker
        chi2: float = np.einsum("i,ij,j", mu_vector.T, self._fisher, mu_vector)
        return -chi2 / 2.

    @staticmethod  # signifies that this function doesn't need the "self" variable
    def log_flat_priors(params: np.ndarray) -> float:
        """
        Depending on the four input parameters (Omega_m, Omega_L, H0, M), outputs a log probability which
        is zero outside of set ranges
        :param params: Four arguments (Omega_m, Omega_L, H0, M)
        :return: A single float probability either 0 or 1
        """
        Om = params[0]
        Ol = params[1]
        H0 = params[2]
        M = params[3]

        log_p = 1.0

        if H0 < 50 or H0 > 100:
            log_p *= 0
        elif Om < 0 or Om > 1:
            log_p *= 0
        elif Ol < 0 or Ol > 1:
            log_p *= 0
        elif M < -25 or M > -15:
            log_p *= 0

        return log_p

    def generator(self) -> np.ndarray:
        """
        Generates a new candidate position for the chain
        :return: Candidate next position
        """
        new = np.random.multivariate_normal(mean=self._current_state,
                                            cov=self._generating_cov)

        while new[0] < 0 or new[1] < 0:
            new = np.random.multivariate_normal(mean=self._current_state,
                                                cov=self._generating_cov)

        return new

    # equivalent to g(x,x')
    def move_probability(self,
                         current_state: np.ndarray,
                         new_state: np.ndarray) -> float:
        diff_vec = new_state - current_state
        norm = 1 / (np.sqrt((2 * np.pi) ** 3) * np.sqrt(self._generating_det))
        exponent = -0.5 * np.einsum("i, ij, j", diff_vec.T, self._generating_fisher, diff_vec)
        return norm * np.exp(exponent)

    def generate_acceptance_prob(self,
                                 current_state: np.ndarray,
                                 candidate_state: np.ndarray) -> (float, float):
        """
        Generates acceptance probability according to Metropolis-Hastings Algorithm.
        For right now, no priors are included.
        :param current_state: Starting position
        :param candidate_state: Potential new position
        :return: A probability for accepting the new position
        """
        new_log_likelihood = self.log_likelihood(candidate_state)
        back_prob = self.move_probability(candidate_state, current_state)
        forward_prob = self.move_probability(current_state, candidate_state)

        diff = new_log_likelihood + back_prob - self._current_log_likelihood - forward_prob

        return self.log_flat_priors(candidate_state) * np.exp(np.min([0, diff])), new_log_likelihood

    def propagate_chain(self) -> None:
        """
        Advances the Markov chain by one step
        :return: The propagated Markov chain
        """
        candidate_state = self.generator()  # new position x'
        acceptance_prob, new_log_likelihood = self.generate_acceptance_prob(self._current_state, candidate_state)

        random_number = np.random.uniform(0, 1)

        if random_number <= acceptance_prob or np.isnan(acceptance_prob):
            self._chain = np.vstack([self.chain, candidate_state])
            self._current_state = candidate_state
            self._current_log_likelihood = new_log_likelihood
        else:
            self._chain = np.vstack([self.chain, candidate_state])

        self._current_step += 1

    def make_chain(self, n):
        for _ in range(n):
            self.propagate_chain()

    @property
    def chain(self):
        return self._chain

    @property
    def Omega_m(self) -> np.ndarray:
        """
        Returns only the Omega_m values out of the current Markov chain
        :return: Numpy array with values of Omega_m
        """
        return self.__getitem__(0)

    @property
    def Omega_L(self) -> np.ndarray:
        """
        Returns only the Omega_L values out of the current Markov chain
        :return: Numpy array with values of Omega_L
        """
        return self.__getitem__(1)

    @property
    def H0(self) -> np.ndarray:
        """
        Returns only the H0 values out of the current Markov chain
        :return: Numpy array with values of H0
        """
        return self.__getitem__(2)

    @property
    def M(self) -> np.ndarray:
        """
        Returns only the M values out of the current Markov chain
        :return: Numpy array with values of M
        """
        return self.__getitem__(3)

    def __getitem__(self, item: int) -> np.ndarray:
        """
        Makes this class subscriptable, pulls out an array containing all the data from the chain
        of just one of the parameters
        :param item: Integer corresponding to parameter (0: Omega_m, 1: Omega_L, 2: H0, 3: M)
        :return: Numpy array containing data of just one parameter
        """
        return np.array([i[item] for i in self.chain])<|MERGE_RESOLUTION|>--- conflicted
+++ resolved
@@ -1,10 +1,4 @@
 import numpy as np
-<<<<<<< HEAD
-from typing import Optional, List, Tuple
-import matplotlib.pyplot as plt
-=======
->>>>>>> 6adf5e0d
-
 from CosmoModel import CosmoModel
 
 
